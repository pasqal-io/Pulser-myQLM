from __future__ import annotations

import json
from collections import Counter
<<<<<<< HEAD
from contextlib import nullcontext
=======
from importlib.metadata import version
>>>>>>> cb0a851f
from threading import Thread
from time import sleep
from unittest import mock

import numpy as np
import pytest
from pulser import Pulse, Sequence
from pulser.channels import Raman, Rydberg
from pulser.devices import MockDevice, VirtualDevice
from pulser.devices.interaction_coefficients import c6_dict
from pulser.register import Register
from pulser.waveforms import CustomWaveform
from pulser_simulation import QutipEmulator
from qat.comm.exceptions.ttypes import QPUException
from qat.core import Job, Result, Sample, Schedule
from qat.core.qpu import QPUHandler
from qat.core.variables import ArithExpression, Symbol, cos, sin
from qat.lang.AQASM import CCNOT, Program
from qat.qpus import PyLinalg, RemoteQPU
from thrift.transport.TTransport import TTransportException

from pulser_myqlm.myqlmtools import are_equivalent_schedules, sample_schedule
from pulser_myqlm.pulserAQPU import TEMP_DEVICE, FresnelQPU, IsingAQPU


def Pmod(a: float, b: float) -> float:
    """Returns rest of euclidian division of a by b."""
    return a % b


mod = Symbol(token="%", evaluator=Pmod, arity=2)


@pytest.mark.parametrize("mod_value", [(0, 0), (1, 1), (10, 0), (15, 5)])
def test_mod(mod_value, u_variable):
    a = mod_value[0]
    result = mod_value[1]
    assert Pmod(a, 10) == result
    assert mod(a, 10) == result
    mod_expr = mod(u_variable, 10)
    assert isinstance(mod_expr, ArithExpression)
    assert mod_expr.get_variables() == ["u"]
    assert mod_expr.to_thrift() == "% u 10"
    assert mod_expr(u=a) == result


def test_nbqubits(test_ising_qpu):
    assert test_ising_qpu.nbqubits == 3


def test_distances(test_ising_qpu):
    dist_tl = np.array(
        [
            [0, 0, 0],
            [5, 0, 0],
            [5, 5, 0],
        ]
    )
    assert np.all(test_ising_qpu.distances == dist_tl + dist_tl.T)


def test_ising_init(test_ising_qpu):
    with pytest.raises(TypeError, match="The provided device must be"):
        IsingAQPU(12, test_ising_qpu.register)
    with pytest.raises(TypeError, match="The provided register must be"):
        IsingAQPU(test_ising_qpu.device, 12)
    with pytest.raises(TypeError, match="The provided qpu must be"):
        IsingAQPU(test_ising_qpu.device, test_ising_qpu.register, 12)
    assert test_ising_qpu.channel == "rydberg_global"
    # Test the Ising AQPU with no rydberg global channel
    device = VirtualDevice(
        name="VirtDevice",
        dimensions=2,
        channel_objects=(
            Rydberg(
                "Local",
                max_abs_detuning=None,
                max_amp=None,
                min_retarget_interval=1,
                fixed_retarget_t=1,
            ),
            Raman("Global", max_abs_detuning=None, max_amp=None),
        ),
        rydberg_level=60,
    )
    with pytest.raises(
        ValueError,
        match="""
                Ising AQPU: the device should at least have
                a Rydberg channel with Global addressing.
                """,
    ):
        IsingAQPU(device=device, register=test_ising_qpu.register)


def test_c6_interactions(test_ising_qpu):
    assert np.all(
        np.diagonal(test_ising_qpu.c6_interactions)
        == np.zeros((1, test_ising_qpu.nbqubits))
    )
    int_edge = c6_dict[test_ising_qpu.device.rydberg_level] / 5**6
    int_tl = np.array(
        [
            [0, 0, 0],
            [int_edge, 0, 0],
            [int_edge, int_edge, 0],
        ]
    )
    assert np.all(test_ising_qpu.c6_interactions == int_tl + int_tl.T)


def test_interaction_observables(test_ising_qpu):
    """Test time-independent coeff in front of I, Z and ZZ operators."""
    assert test_ising_qpu.nbqubits == test_ising_qpu.interaction_observables.nbqbits
    # Testing the coefficient in front of each operator
    # Each c6 interaction adds c6_interaction / 4 to coeff in front of I
    assert np.isclose(
        test_ising_qpu.interaction_observables.constant_coeff,
        np.sum(np.tril(test_ising_qpu.c6_interactions) / 4.0),
        rtol=1e-15,
    )
    for term in test_ising_qpu.interaction_observables.terms:
        # Only "Z" or "ZZ" operator
        assert term.op in ["Z", "ZZ"]
        if term.op == "ZZ":
            # c6 int btw qbit i and j adds c6_interaction / 4 to Z_iZ_j coeff
            assert (
                term._coeff.get_value()
                == test_ising_qpu.c6_interactions[term.qbits[0]][term.qbits[1]] / 4.0
            )
        elif term.op == "Z":
            # c6 int btw qbit i and j adds -c6_interaction / 4 to coeff in front of Z_i
            assert (
                term._coeff.get_value()
                == -np.sum(test_ising_qpu.c6_interactions[term.qbits[0]][:]) / 4.0
            )


@pytest.mark.parametrize(
    "amp, det, phase",
    [
        (0, 0, 0),
        (1, 0, 0),
        (1, 0, np.pi / 2),
        (1, 0, 0.3),
        (1, 0, "u_variable"),
        (0, 1, 0),
        (0, 1, np.pi / 2),
        ("omega_t", "delta_t", 0),
    ],
)
def test_pulse_observables(test_ising_qpu, amp, det, phase, request):
    """Test time-dependent coeffs in front of X, Y, Z when applying a pulse."""

    def phase_test(dict_terms, index):
        """Test the coeffs in front of X and Y operators when phase=0 or pi/2."""
        if index == "X":
            opp_index = "Y"
        else:
            opp_index = "X"
        assert len(dict_terms[opp_index]) == 0
        assert len(dict_terms[index]) == test_ising_qpu.nbqubits
        assert len(set(dict_terms[index].values())) == 1
        phase = amp / 2.0
        assert set(dict_terms[index].values()) == {
            phase if not isinstance(phase, ArithExpression) else phase.to_thrift()
        }

    amp, det, phase = (
        (
            request.getfixturevalue(pulse_attr)
            if isinstance(pulse_attr, str)
            else pulse_attr
        )
        for pulse_attr in (amp, det, phase)
    )

    obs = test_ising_qpu.pulse_observables(amp, det, phase)
    assert test_ising_qpu.nbqubits == obs.nbqbits
    # Get the coefficients in front of X, Y and Z operators
    dict_terms = {"X": {}, "Y": {}, "Z": {}}
    for term in obs.terms:
        assert term.op in dict_terms.keys()
        coeff = term._coeff.get_value()
        if isinstance(coeff, ArithExpression):
            dict_terms[term.op][term.qbits[0]] = coeff.to_thrift()
            continue
        dict_terms[term.op][term.qbits[0]] = coeff

    # X and Y coefficients are associated to amp and phase
    if amp == 0:
        # No X and Y observables if amp is zero
        assert len(dict_terms["X"]) == 0
        assert len(dict_terms["Y"]) == 0
    elif mod(phase, np.pi) == 0:
        # 0 Y observables, nqubits X observables
        phase_test(dict_terms, "X")
    elif mod(phase, np.pi) == np.pi / 2:
        # 0 X observables, nqubits Y observables
        phase_test(dict_terms, "Y")
    else:
        # nqubits X observables and Y observables
        assert (
            len(dict_terms["X"]) == len(dict_terms["Y"])
            and len(dict_terms["X"]) == test_ising_qpu.nbqubits
        )
        assert (
            len(set(dict_terms["X"].values())) == 1
            and len(set(dict_terms["Y"].values())) == 1
        )
        x_coeff = 0.5 * cos(phase) * amp
        y_coeff = 0.5 * sin(phase) * amp
        assert set(dict_terms["X"].values()) == {
            x_coeff if not isinstance(x_coeff, ArithExpression) else x_coeff.to_thrift()
        }
        assert set(dict_terms["Y"].values()) == {
            y_coeff if not isinstance(y_coeff, ArithExpression) else y_coeff.to_thrift()
        }

    # Z coefficients are associated to det
    if det == 0:
        assert len(dict_terms["Z"]) == 0
        assert obs.constant_coeff == 0.0
    else:
        assert len(dict_terms["Z"]) == test_ising_qpu.nbqubits
        assert len(set(dict_terms["Z"].values())) == 1
        z_coeff = det / 2.0
        assert set(dict_terms["Z"].values()) == {
            z_coeff if not isinstance(z_coeff, ArithExpression) else z_coeff.to_thrift()
        }
        assert obs.constant_coeff == -det / 2.0


@pytest.mark.parametrize(
    "amp, det, phase",
    [
        (0, 0, 0),
        (1, 0, 0),
        (1, 0, np.pi / 2),
        (1, 0, 0.3),
        (1, 0, "u_variable"),
        (0, 1, 0),
        (0, 1, np.pi / 2),
        ("omega_t", "delta_t", 0),
    ],
)
def test_hamiltonian(test_ising_qpu, amp, det, phase, request):
    """Test Ising Hamiltonian generated by pulses."""
    amp, det, phase = (
        (
            request.getfixturevalue(pulse_attr)
            if isinstance(pulse_attr, str)
            else pulse_attr
        )
        for pulse_attr in (amp, det, phase)
    )
    ising_ham = test_ising_qpu.hamiltonian(amp, det, phase)
    if (amp, det, phase) == (0, 0, 0):
        assert ising_ham == test_ising_qpu.interaction_observables
    else:
        dict_terms = {"X": {}, "Y": {}, "Z": {}, "ZZ": {}}
        for term in ising_ham.terms:
            assert term.op in dict_terms.keys()
            coeff = term._coeff.get_value()
            dict_terms[term.op][tuple(term.qbits)] = (
                coeff.to_thrift() if isinstance(coeff, ArithExpression) else coeff
            )

        dict_ising_int = {"Z": {}, "ZZ": {}}
        for term in test_ising_qpu.interaction_observables.terms:
            coeff = term._coeff.get_value()
            dict_ising_int[term.op][tuple(term.qbits)] = (
                coeff.to_thrift() if isinstance(coeff, ArithExpression) else coeff
            )

        for qbits, term_coeff in dict_terms["Z"].items():
            assert qbits in dict_ising_int["Z"].keys()
            z_coeff = dict_ising_int["Z"][qbits] + det / 2.0
            assert (
                term_coeff == z_coeff.to_thrift()
                if isinstance(z_coeff, ArithExpression)
                else z_coeff
            )


@pytest.mark.parametrize("device_type", ["raman", "local"])
def test_convert_init_sequence_to_schedule(test_ising_qpu, device_type):
    """Testing IsingAQPU.convert_sequence_to_schedule."""
    # An empty sequence returns an empty Schedule
    seq = Sequence(test_ising_qpu.register, MockDevice)
    assert Schedule() == IsingAQPU.convert_sequence_to_schedule(seq)
    # Conversion only works for Rydberg Global channel
    # Does not work if a Raman Global channel is declared
    if device_type == "raman":
        seq.declare_channel("ram_glob", "raman_global")
        with pytest.raises(
            TypeError,
            match="Declared channel is not Rydberg.",
        ):
            IsingAQPU.convert_sequence_to_schedule(seq)
    # Does not work if a Local Rydberg channel is declared
    elif device_type == "local":
        seq.declare_channel("ryd_loc", "rydberg_local")
        with pytest.raises(
            TypeError,
            match="Declared channel is not Rydberg.Global.",
        ):
            IsingAQPU.convert_sequence_to_schedule(seq)
    # Does not work if multiple Rydberg Global channels are declared
    seq = Sequence(test_ising_qpu.register, MockDevice)
    seq.declare_channel("ryd_glob", "rydberg_global")
    seq.declare_channel("ryd_glob1", "rydberg_global")
    with pytest.raises(
        ValueError,
        match="More than one channel declared.",
    ):
        IsingAQPU.convert_sequence_to_schedule(seq)


@pytest.fixture
def failing_schedule_seq(test_ising_qpu, omega_t, delta_t):
    """(Schedule, Sequence) who are not equivalent due to MyQLM's get_item."""
    t0 = 16 / 1000  # in µs
    H0 = test_ising_qpu.hamiltonian(omega_t, delta_t, 0)
    t1 = 20 / 1000  # in µs
    H1 = test_ising_qpu.hamiltonian(1, 0, 0)
    t2 = 20 / 1000  # in µs
    H2 = test_ising_qpu.hamiltonian(1, 0, np.pi / 2)

    schedule0 = Schedule(drive=[(1, H0)], tmax=t0)
    schedule1 = Schedule(drive=[(1, H1)], tmax=t1)
    schedule2 = Schedule(drive=[(1, H2)], tmax=t2)
    schedule = schedule0 | schedule1 | schedule2

    # Which is equivalent to having defined pulses using a Sequence
    seq = Sequence(test_ising_qpu.register, test_ising_qpu.device)
    seq.declare_channel("ryd_glob", "rydberg_global")

    seq.add(
        Pulse(
            CustomWaveform([omega_t(t=ti / 1000) for ti in range(int(t0 * 1000))]),
            CustomWaveform(
                [delta_t(t=ti / 1000, u=0) for ti in range(int(t0 * 1000))]
            ),  # no parametrized sequence for the moment
            0,
        ),
        "ryd_glob",
    )
    seq.add(
        Pulse.ConstantPulse(int(t1 * 1000), 1, 0, 0), "ryd_glob", protocol="no-delay"
    )
    seq.add(
        Pulse.ConstantPulse(int(t2 * 1000), 1, 0, np.pi / 2),
        "ryd_glob",
        protocol="no-delay",
    )
    return (schedule, seq)


@pytest.fixture
def schedule_seq(test_ising_qpu, omega_t, delta_t) -> tuple[Schedule, Sequence]:
    """A tuple of (Schedule, Sequence) who are equivalent."""
    t0 = 16 / 1000  # in µs
    H0 = test_ising_qpu.hamiltonian(omega_t, delta_t, 0)
    t1 = 24 / 1000  # in µs
    H1 = test_ising_qpu.hamiltonian(1, 0, 0)
    t2 = 20 / 1000  # in µs
    H2 = test_ising_qpu.hamiltonian(1, 0, np.pi / 2)

    schedule0 = Schedule(drive=[(1, H0)], tmax=t0)
    schedule1 = Schedule(drive=[(1, H1)], tmax=t1)
    schedule2 = Schedule(drive=[(1, H2)], tmax=t2)
    schedule = schedule0 | schedule1 | schedule2

    # Which is equivalent to having defined pulses using a Sequence
    seq = Sequence(test_ising_qpu.register, test_ising_qpu.device)
    seq.declare_channel("ryd_glob", "rydberg_global")

    seq.add(
        Pulse(
            CustomWaveform([omega_t(t=ti / 1000) for ti in range(int(t0 * 1000))]),
            CustomWaveform(
                [delta_t(t=ti / 1000, u=0) for ti in range(int(t0 * 1000))]
            ),  # no parametrized sequence for the moment
            0,
        ),
        "ryd_glob",
    )
    seq.add(
        Pulse.ConstantPulse(int(t1 * 1000), 1, 0, 0), "ryd_glob", protocol="no-delay"
    )
    seq.add(
        Pulse.ConstantPulse(int(t2 * 1000), 1, 0, np.pi / 2),
        "ryd_glob",
        protocol="no-delay",
    )
    return (schedule, seq)


def test_convert_sequence_to_schedule(schedule_seq):
    """Test conversion of a Sequence in a Schedule using IsingAQPU."""
    schedule, seq = schedule_seq
    schedule_from_seq = IsingAQPU.convert_sequence_to_schedule(seq)
    assert isinstance(schedule_from_seq, Schedule)
    assert are_equivalent_schedules(schedule(u=0), schedule_from_seq)


def test_convert_sequence_with_failing_schedule(failing_schedule_seq):
    """The conversion is correct, but the schedule fails for t=36."""
    schedule, seq = failing_schedule_seq
    schedule_from_seq = IsingAQPU.convert_sequence_to_schedule(seq)
    assert isinstance(schedule_from_seq, Schedule)
    # Schedules are not equivalent
    assert not are_equivalent_schedules(schedule(u=0), schedule_from_seq)
    # Sample the schedules
    sample_sch_from_seq = sample_schedule(schedule_from_seq)
    sample_sch = sample_schedule(schedule(u=0))
    # Extract the value at t=36 ns
    schedule_from_seq_at_36 = sample_sch_from_seq.pop(36)
    schedule_at_36 = sample_sch.pop(36)

    # The schedules are equivalent outside t=36 ns
    assert sample_sch_from_seq == sample_sch
    # In schedule_from_seq, the value at t=36 matches the values of the constant pulse
    # happening after t=36
    assert schedule_from_seq_at_36 == sample_sch_from_seq[-1]
    # In schedule, the value at t=36 matches the values of the constant pulse
    # happening before t=36
    assert schedule_at_36 != sample_sch_from_seq[-1]
    assert schedule_at_36 == sample_sch_from_seq[16]
    # Conclusion: This is an issue with the evaluation of times in MyQLM's get_item


@pytest.mark.parametrize(
    "meta_data, err_mess",
    [
        ({}, "Meta data must be a dictionary."),
        ({"n_qubits": None, "n_samples": 0}, "n_qubits must be castable."),
        (
            {"n_qubits": 1, "n_samples": 0},
            "n_samples must be castable to an integer strictly greater than 0.",
        ),
        (
            {"n_qubits": 1, "n_samples": 1000},
            "State |000> is incompatible with number of qubits declared 1",
        ),
        (
            {"n_qubits": 4, "n_samples": 999},
            "Probability associated with state |000> does not",
        ),
    ],
)
def test_conversion_sampling_result(meta_data, err_mess, schedule_seq, test_ising_qpu):
    """Test the conversion of MyQLM Result into a Counter as in Pulser."""
    np.random.seed(123)
    _, seq = schedule_seq
    sim_result = QutipEmulator.from_sequence(seq, sampling_rate=0.1).run()
    n_samples = 1000
    sim_samples = sim_result.sample_final_state(n_samples)
    sim_samples_dict = {k: v for k, v in sim_samples.items()}
    # Testing the conversion of the pulser samples in a myqlm result
    myqlm_result = test_ising_qpu.convert_samples_to_result(sim_samples)
    myqlm_result_from_dict = test_ising_qpu.convert_samples_to_result(sim_samples_dict)
    assert myqlm_result.meta_data["n_samples"] == str(
        n_samples
    ) and myqlm_result.meta_data["n_qubits"] == str(test_ising_qpu.nbqubits)

    myqlm_samples = {
        sample.state.int: sample.probability for sample in myqlm_result.raw_data
    }
    myqlm_samples_from_dict = {
        sample.state.int: sample.probability
        for sample in myqlm_result_from_dict.raw_data
    }
    assert (
        {int(k, 2): v / n_samples for k, v in sim_samples.items()}
        == myqlm_samples
        == myqlm_samples_from_dict
    )
    # Testing the conversion of a myqlm Result into pulser samples
    # for an empty Result:
    assert test_ising_qpu.convert_result_to_samples(Result()) == Counter()
    # for the sequence above:
    assert test_ising_qpu.convert_result_to_samples(myqlm_result) == sim_samples
    assert (
        test_ising_qpu.convert_result_to_samples(myqlm_result_from_dict) == sim_samples
    )
    # for incorrect meta-data
    myqlm_result.meta_data = meta_data
    with pytest.raises(
        (
            TypeError
            if ("n_qubits" in meta_data and meta_data["n_qubits"] is None)
            else ValueError
        ),
        match=err_mess,
    ):
        test_ising_qpu.convert_result_to_samples(myqlm_result)


@pytest.mark.parametrize("modulation", [False, True])
def test_convert_sequence_to_job(schedule_seq, modulation):
    """Test conversion of a Sequence into a Job."""
    _, seq = schedule_seq
    job_from_seq = IsingAQPU.convert_sequence_to_job(seq, modulation=modulation)
    schedule_from_seq = IsingAQPU.convert_sequence_to_schedule(seq, modulation)
    # Schedules obtained from conversion to job and schedule should match
    assert are_equivalent_schedules(schedule_from_seq, job_from_seq.schedule)
    assert job_from_seq.nbshots == 0
    assert schedule_from_seq.to_job().nbshots is None
    assert job_from_seq.schedule._other == schedule_from_seq._other


@pytest.mark.parametrize(
    "other_value, err_mess",
    [
        (None, "job.schedule._other must be a string encoded in bytes."),
        (
            json.dumps({"modulation": True}).encode("utf-8"),
            "An abstract representation of the Sequence",
        ),
        (
            json.dumps({"abstr_seq": "0", "modulation": False}).encode("utf-8"),
            "Failed to deserialize the value",
        ),
    ],
)
def test_job_deserialization(schedule_seq, other_value, err_mess):
    """Test value of Job.schedule._other for the result of a Sequence conversion."""
    schedule, seq = schedule_seq
    aqpu = IsingAQPU.from_sequence(seq)
    job = schedule.to_job()
    job.schedule._other = other_value
    with pytest.raises(ValueError, match=err_mess):
        aqpu.submit(job)
    aqpu.set_qpu(FresnelQPU(None))
    with pytest.raises(
        QPUException, match="Failed at deserializing Job.Schedule._other"
    ):
        aqpu.submit(job)


def deploy_qpu(qpu: QPUHandler, port: int) -> None:
    """Deploys the QPU on a server on a port at IP 127.0.0.1."""
    qpu.serve(port, "127.0.0.1")


def get_remote_qpu(port: int) -> RemoteQPU:
    tries = 0
    while tries < 10:
        try:
            return RemoteQPU(port, "localhost")
        except TTransportException as e:
            tries += 1
            sleep(1)
            error = e
    raise error


def compare_results_raw_data(results1: list, results2: list[tuple]) -> None:
    """Check that two lists of samples (as Result.raw_data) are the same."""
    for i, sample1 in enumerate(results1):
        res_sample1 = (sample1.probability, sample1._state, sample1.state.__str__())
        res_sample2 = (
            results2[i][0].probability,
            results2[i][0]._state,
            results2[i][1],
        )
        assert res_sample1 == res_sample2


PORT = 1190


@pytest.mark.parametrize("qpu", [None, "local", "remote"])
def test_run_sequence(schedule_seq, qpu):
    """Test simulation of a Sequence using pulser-simulation."""
    np.random.seed(123)
    schedule, seq = schedule_seq
    sim_qpu = None
    # If qpu is None, pulser-simulation in IsingAQPU is used
    if qpu == "local":
        # pulser-simulation in FresnelQPU is used
        sim_qpu = FresnelQPU(None)
        assert sim_qpu.is_operational
        sim_qpu.check_system()
    if qpu == "remote":
        # pulser-simulation in a Remote FresnelQPU is used
        # Deploying a FresnelQPU on a remote server using serve
        server_thread = Thread(target=deploy_qpu, args=(FresnelQPU(None), PORT))
        server_thread.daemon = True
        server_thread.start()
        # Accessing it with RemoteQPU
        sim_qpu = get_remote_qpu(PORT)

    aqpu = IsingAQPU.from_sequence(seq, qpu=sim_qpu)
    # IsingQPU and FresnelQPU can only run job with a schedule
    # Defining a job from a circuit instead of a schedule
    prog = Program()
    qbits = prog.qalloc(CCNOT.arity)
    CCNOT(qbits)
    job = prog.to_circ().to_job()
    with pytest.raises(
        QPUException, match="FresnelQPU can only execute a schedule job."
    ):
        aqpu.submit(job)

    # Run job created from a sequence using convert_sequence_to_job
    job_from_seq = IsingAQPU.convert_sequence_to_job(seq, nbshots=1000)
    assert job_from_seq.nbshots == 1000
    result = aqpu.submit(job_from_seq)
    exp_result = [
        (Sample(probability=0.999, state=0), "|000>"),
        (Sample(probability=0.001, state=4), "|100>"),
    ]
    compare_results_raw_data(result.raw_data, exp_result)
    assert IsingAQPU.convert_result_to_samples(result) == {"000": 999, "100": 1}
    # Run job created from a sequence using convert_sequence_to_schedule
    schedule_from_seq = aqpu.convert_sequence_to_schedule(seq)
    job_from_seq = schedule_from_seq.to_job()  # manually defining number of shots
    assert not job_from_seq.nbshots
    result_schedule = aqpu.submit(job_from_seq)
    exp_result_schedule = [
        (Sample(probability=0.9995, state=0), "|000>"),
        (Sample(probability=0.0005, state=1), "|001>"),
    ]
    compare_results_raw_data(result_schedule.raw_data, exp_result_schedule)
    assert IsingAQPU.convert_result_to_samples(result_schedule) == {
        "000": 1999,
        "001": 1,
    }

    # Can simulate Job if Schedule is not equivalent to Sequence
    empty_job = Job()
    empty_schedule = Schedule()
    empty_schedule._other = schedule_from_seq._other
    empty_job.schedule = empty_schedule
    result_empty_sch = aqpu.submit(empty_job)
    exp_result_empty_sch = [
        (Sample(probability=0.999, state=0), "|000>"),
        (Sample(probability=0.0005, state=1), "|001>"),
        (Sample(probability=0.0005, state=4), "|100>"),
    ]
    compare_results_raw_data(result_empty_sch.raw_data, exp_result_empty_sch)
    assert IsingAQPU.convert_result_to_samples(result_empty_sch) == {
        "000": 1998,
        "001": 1,
        "100": 1,
    }

    # Submit_job of IsingAQPU must not be used if qpu is not None
    if qpu is not None:
        with pytest.raises(
            ValueError,
            match="`submit_job` must not be used if the qpu attribute is defined,",
        ):
            aqpu.submit_job(schedule.to_job())

    # Can't simulate a time-dependent job with PyLinalg (a simulator of circuits)
    aqpu.set_qpu(PyLinalg())
    with pytest.raises(TypeError, match="'NoneType' object is not"):
        aqpu.submit(schedule.to_job())


# Getting the version of myqlm by finding the package version using pip list
myqlm_version = tuple(map(int, version("myqlm").split(".")))


@pytest.mark.xfail(
    myqlm_version > (1, 9, 9),
    reason="'ssl_ca' introduced in version after myqlm 1.9.9.",
)
def test_deploy_fresnel_qpu():
    """Test simulation of a Sequence using pulser-simulation."""
    with pytest.raises(TypeError, match=r"got an unexpected keyword argument 'ssl_ca'"):
        FresnelQPU(None).serve(PORT, "127.0.0.1", ssl_ca="")


# Whether the current session has access to AnalogQPU
has_analog_qpu = True
try:
    from qlmaas.qpus import AnalogQPU

    myqlm_analog_qpu = AnalogQPU()
except ImportError:
    has_analog_qpu = False


@pytest.mark.skipif(not has_analog_qpu, reason="No connection to Qaptiva Access.")
def test_run_sequence_with_emulator(schedule_seq):
    """Test simulation of a Sequence using AnalogQPU."""
    schedule, seq = schedule_seq
    aqpu = IsingAQPU.from_sequence(seq, qpu=myqlm_analog_qpu)
    # Simulate a Job converted from the Sequence on AnalogQPU
    job = IsingAQPU.convert_sequence_to_job(seq)
    analog_results = aqpu.submit(job).join()
    out_analog_results = {
        sample.state.__str__(): sample.probability for sample in analog_results
    }
    assert out_analog_results == {
        "|000>": 0.9993103713371461,
        "|001>": 0.00023046712231041623,
        "|010>": 0.00023046712231041629,
        "|011>": 1.1642314174585867e-08,
        "|100>": 0.00023046712231041626,
        "|101>": 1.1642314174585877e-08,
        "|110>": 1.1642314174585875e-08,
        "|111>": 6.545006475814311e-13,
    }
    # Simulate the Schedule
    job_from_sch = schedule.to_job()
    sch_results = aqpu.submit(job_from_sch(u=0)).join()
    out_sch_results = {
        sample.state.__str__(): sample.probability for sample in sch_results
    }
    # The results obtained with the schedule are close
    assert out_sch_results == {
        "|000>": 0.9992998383147459,
        "|001>": 0.000234336602529663,
        "|010>": 0.000234336602529663,
        "|011>": 1.3149858582460545e-08,
        "|100>": 0.000234336602529663,
        "|101>": 1.314985858246052e-08,
        "|110>": 1.3149858582460543e-08,
        "|111>": 6.725982232286964e-13,
    }


class MockResponse:
    """An object similar to an output of requests.get or requests.post."""

    def __init__(self, json_data, status_code):
        self.json_data = json_data
        self.status_code = status_code

    def json(self):
        return self.json_data

    @property
    def text(self):
        return ""


def mocked_requests_get_success(*args, **kwargs):
    """Mocks a requests.get response from a working system with successful jobs."""
    operational_url = "http://fresneldevice/api/latest/system/operational"
    job_url = "http://fresneldevice/api/latest/jobs/1"
    if args[0] == operational_url if args else kwargs["url"] == operational_url:
        return MockResponse({"data": {"operational_status": "UP"}}, 200)
    elif args[0] == job_url if args else kwargs["url"] == job_url:
        return MockResponse(
            {
                "data": {
                    "status": "DONE",
                    "result": json.dumps({"counter": {"000": 0.999, "100": 0.001}}),
                }
            },
            200,
        )
    return MockResponse(None, 404)


def mocked_requests_get_non_operational(*args, **kwargs):
    """Mocks a requests.get response from a non-working system."""
    operational_url = "http://fresneldevice/api/latest/system/operational"
    job_url = "http://fresneldevice/api/latest/jobs/1"
    if args[0] == operational_url if args else kwargs["url"] == operational_url:
        return MockResponse({"data": {"operational_status": "DOWN"}}, 200)
    elif args[0] == job_url if args else kwargs["url"] == job_url:
        return MockResponse({"data": {"status": "ERROR"}}, 200)
    return MockResponse(None, 404)


def mocked_requests_get_error(*args, **kwargs):
    """Mocks a requests.get response from a working system with non-working jobs."""
    operational_url = "http://fresneldevice/api/latest/system/operational"
    job_url = "http://fresneldevice/api/latest/jobs/1"
    if args[0] == operational_url if args else kwargs["url"] == operational_url:
        return MockResponse({"data": {"operational_status": "UP"}}, 200)
    elif args[0] == job_url if args else kwargs["url"] == job_url:
        return MockResponse({"data": {"status": "ERROR"}}, 200)
    return MockResponse(None, 404)


def mocked_requests_post_success(*args, **kwargs):
    """Mocks a response to the post of a job accepted by the system."""
    job_url = "http://fresneldevice/api/latest/jobs"
    if args[0] == job_url if args else kwargs["url"] == job_url:
        if list(kwargs["json"].keys()) != ["nb_run", "pulser_sequence"]:
            return MockResponse(None, 400)
        return MockResponse({"data": {"status": "PENDING", "uid": 1}}, 200)
    return MockResponse(None, 404)


def mocked_requests_post_fail(*args, **kwargs):
    """Mocks a response to the post of a job not accepted by the system."""
    job_url = "http://fresneldevice/api/latest/jobs"
    if args[0] == job_url if args else kwargs["url"] == job_url:
        if set(kwargs["json"].keys()) != ["nb_run", "pulser_sequence"]:
            return MockResponse(None, 400)
        return MockResponse({"data": {"status": "ERROR", "uid": 1}}, 500)
    return MockResponse(None, 404)


def _switch_seq_device(seq, device):
    if device != TEMP_DEVICE:
        if device == MockDevice:
            with pytest.warns(UserWarning, match="Switching to a device"):
                seq = seq.switch_device(device)
        else:
            seq = seq.switch_device(device)
    return seq


base_uris = ["http://fresneldevice/api", None]


@mock.patch(
    "pulser_myqlm.pulserAQPU.requests.get", side_effect=mocked_requests_get_success
)
@mock.patch(
    "pulser_myqlm.pulserAQPU.requests.post",
    side_effect=mocked_requests_post_success,
)
@pytest.mark.parametrize("base_uri", base_uris)
@pytest.mark.parametrize("remote_fresnel", [False, True])
def test_job_submission(mock_get, mock_post, base_uri, remote_fresnel, schedule_seq):
    """Test submission of Jobs to a FresnelQPU interfacing a working QPU."""
    global PORT
    # Can't connect with a wrong address
    with pytest.raises(QPUException, match="Connection with API failed"):
        FresnelQPU(base_uri="")

    fresnel_qpu = FresnelQPU(base_uri=base_uri)

    # Deploy the QPU on a Qaptiva server
    if remote_fresnel:
        PORT += 1
        server_thread = Thread(target=deploy_qpu, args=(fresnel_qpu, PORT))
        server_thread.daemon = True
        server_thread.start()

    # Can't submit if the Device of the Sequence does not match the TEMP_DEVICE
    _, seq = schedule_seq
    mock_seq = _switch_seq_device(seq, MockDevice)
    job_from_seq = IsingAQPU.convert_sequence_to_job(mock_seq)
    qpu = get_remote_qpu(PORT) if remote_fresnel else fresnel_qpu
    with pytest.raises(QPUException, match="The Sequence in job.schedule._other"):
        qpu.submit(job_from_seq)

    # Can't simulate if Register is not from calibrated Layouts
    seq = Sequence(Register.triangular_lattice(2, 2, spacing=5), TEMP_DEVICE)
    seq.declare_channel("rydberg_global", "rydberg_global")
    seq.add(Pulse.ConstantPulse(100, 1.0, 0.0, 0.0), "rydberg_global")
    job_from_seq = IsingAQPU.convert_sequence_to_job(seq)
    with pytest.raises(QPUException, match="The Register of the Sequence"):
        qpu.submit(job_from_seq)


@mock.patch(
    "pulser_myqlm.pulserAQPU.requests.get", side_effect=mocked_requests_get_success
)
@mock.patch(
    "pulser_myqlm.pulserAQPU.requests.post",
    side_effect=mocked_requests_post_success,
)
@pytest.mark.parametrize("base_uri", base_uris)
@pytest.mark.parametrize("remote_fresnel", [False, True])
@pytest.mark.parametrize("device", [TEMP_DEVICE, TEMP_DEVICE.to_virtual()])
def test_job_simulation(
    mock_get,
    mock_post,
    base_uri,
    device,
    remote_fresnel,
    schedule_seq,
):
    """Test Sequence simulation on a FresnelQPU interfacing a working QPU."""
    global PORT
    np.random.seed(123)

    # Modify the device of the Sequence
    _, seq = schedule_seq
    seq = _switch_seq_device(seq, device)
    fresnel_qpu = FresnelQPU(base_uri=base_uri)

    # Deploy the QPU on a Qaptiva server
    if remote_fresnel:
        PORT += 1
        server_thread = Thread(target=deploy_qpu, args=(fresnel_qpu, PORT))
        server_thread.daemon = True
        server_thread.start()
    qpu = get_remote_qpu(PORT) if remote_fresnel else fresnel_qpu

    # Simulate Sequence using Pulser Simulation
    job_from_seq = IsingAQPU.convert_sequence_to_job(seq)
    result = qpu.submit(job_from_seq)
    exp_result = [
        (Sample(probability=0.999, state=0), "|000>"),
        (Sample(probability=0.001, state=4), "|100>"),
    ]
    compare_results_raw_data(result.raw_data, exp_result)


@mock.patch(
    "pulser_myqlm.pulserAQPU.requests.get",
    side_effect=mocked_requests_get_non_operational,
)
<<<<<<< HEAD
def test_check_system(_):
=======
def test_non_operational_qpu(mock_get, schedule_seq):
    """Test a FresnelQPU interfacing a non-operational QPU."""
    global PORT
>>>>>>> cb0a851f
    base_uri = "http://fresneldevice/api"
    fresnel_qpu = FresnelQPU(base_uri=base_uri)
    with pytest.warns(UserWarning, match="QPU not operational,"):
        fresnel_qpu.check_system()
<<<<<<< HEAD
    with pytest.raises(QPUException, match="QPU not operational"):
        fresnel_qpu.check_system(raise_error=True)


class SideEffect:
    """Helper class to iterate through functions when calling side_effect."""

    def __init__(self, *fns):
        self.fs = iter(fns)

    def __call__(self, *args, **kwargs):
        f = next(self.fs)
        return f(*args, **kwargs)


@mock.patch("pulser_myqlm.pulserAQPU.requests.post")
@mock.patch("pulser_myqlm.pulserAQPU.requests.get")
@mock.patch("pulser_myqlm.pulserAQPU.QPU_POLLING_INTERVAL_SECONDS")
@pytest.mark.parametrize("base_uri", base_uris)
@pytest.mark.parametrize("remote_fresnel", [False, True])
def test_non_operational_qpu(
    polling_interval: mock.Mock,
    mock_get: mock.Mock,
    mock_post: mock.Mock,
    schedule_seq: tuple[Schedule, Sequence],
    base_uri: str | None,
    remote_fresnel: bool,
):
    """Test the impact of non operational QPU on the flow of submitting a job.

    At first the FresnelQPU is instantiated with a non operational
    QPU. This should not prevent the FresnelQPU from being instantiated.

    Test the poll_system method. At first with a non operational response
    which triggers a user warning. On second attempt with an operational
    QPU response which breaks out of the polling loop.

    Do the same for deploy_qpu which also uses the poll_system method.

    Finally do the same for submit_job which also uses the poll_system method.
    """
    global port
    # Decrease polling_interval to 0.1 to speed up test.
    polling_interval.side_effect = 0.1

    # Set response to non operational for
    # - FresnelQPU instantiation
    # - is_operational check
    mock_get.side_effect = mocked_requests_get_non_operational
    fresnel_qpu = FresnelQPU(base_uri=base_uri)

    if base_uri:
        assert not fresnel_qpu.is_operational

    # Set response to non operational for first polling atempt
    # Set response to success in second polling attempt
    mock_get.side_effect = SideEffect(
        mocked_requests_get_non_operational, mocked_requests_get_success
    )
    with (
        pytest.warns(UserWarning, match="QPU not operational, will try again in")
        if base_uri
        else nullcontext()
    ):
        fresnel_qpu.poll_system()

    # Set response to non operational for first polling atempt
    # Set response to success in second polling attempt
    mock_get.side_effect = SideEffect(
        mocked_requests_get_non_operational, mocked_requests_get_success
    )
    if remote_fresnel:
        port += 1
        server_thread = Thread(target=deploy_qpu, args=(fresnel_qpu, port))
        server_thread.daemon = True
        with (
            pytest.warns(UserWarning, match="QPU not operational, will try again in")
            if base_uri
            else nullcontext()
        ):
            server_thread.start()
    qpu = get_remote_qpu(port) if remote_fresnel else fresnel_qpu

    # Simulate Sequence using Pulser Simulation
    _, seq = schedule_seq
    job_from_seq = IsingAQPU.convert_sequence_to_job(seq)

    # Set response to non operational for first polling atempt
    # Set response to success in second polling attempt
    # Set response to success for querying results
    mock_get.side_effect = SideEffect(
        mocked_requests_get_non_operational,
        mocked_requests_get_success,
        mocked_requests_get_success,
        mocked_requests_get_success,
    )
    # Set response to sucess for posting job
    mock_post.side_effect = mocked_requests_post_success
    with (
        pytest.warns(UserWarning, match="QPU not operational, will try again in")
        if base_uri
        else nullcontext()
    ):
        qpu.submit(job_from_seq)
=======
    # Deploy the QPU on a Qaptiva server
    PORT += 1
    server_thread = Thread(target=deploy_qpu, args=(fresnel_qpu, PORT))
    server_thread.daemon = True
    with pytest.warns(UserWarning, match="QPU not operational,"):
        server_thread.start()
    # Simulate Sequence using Pulser Simulation
    _, seq = schedule_seq
    job_from_seq = IsingAQPU.convert_sequence_to_job(seq)
    with pytest.raises(QPUException, match="QPU not operational,"):
        fresnel_qpu.submit(job_from_seq)
    remote_qpu = get_remote_qpu(PORT)
    with pytest.raises(QPUException, match="QPU not operational,"):
        remote_qpu.submit(job_from_seq)
>>>>>>> cb0a851f


@mock.patch(
    "pulser_myqlm.pulserAQPU.requests.get", side_effect=mocked_requests_get_success
)
@mock.patch(
    "pulser_myqlm.pulserAQPU.requests.post", side_effect=mocked_requests_post_fail
)
@pytest.mark.parametrize("remote_fresnel", [False, True])
def test_submission_error(mock_get, mock_post, remote_fresnel, schedule_seq):
    """Test a FresnelQPU interfacing a working QPU that fails at launching jobs."""
    global PORT
    base_uri = "http://fresneldevice/api"
    fresnel_qpu = FresnelQPU(base_uri=base_uri)
    if remote_fresnel:
        PORT += 1
        server_thread = Thread(target=deploy_qpu, args=(fresnel_qpu, PORT))
        server_thread.daemon = True
        server_thread.start()
    qpu = get_remote_qpu(PORT) if remote_fresnel else fresnel_qpu
    # Simulate Sequence using Pulser Simulation
    _, seq = schedule_seq
    job_from_seq = IsingAQPU.convert_sequence_to_job(seq)
    with pytest.raises(QPUException, match="Could not create job"):
        qpu.submit(job_from_seq)


@mock.patch(
    "pulser_myqlm.pulserAQPU.requests.get", side_effect=mocked_requests_get_error
)
@mock.patch(
    "pulser_myqlm.pulserAQPU.requests.post",
    side_effect=mocked_requests_post_success,
)
@pytest.mark.parametrize("remote_fresnel", [False, True])
def test_execution_error(mock_get, mock_post, remote_fresnel, schedule_seq):
    """Test a FresnelQPU interfacing a non-working QPU which could accept jobs."""
    global PORT
    base_uri = "http://fresneldevice/api"
    fresnel_qpu = FresnelQPU(base_uri=base_uri)
    if remote_fresnel:
        PORT += 1
        server_thread = Thread(target=deploy_qpu, args=(fresnel_qpu, PORT))
        server_thread.daemon = True
        server_thread.start()
    qpu = get_remote_qpu(PORT) if remote_fresnel else fresnel_qpu
    # Simulate Sequence using Pulser Simulation
    _, seq = schedule_seq
    job_from_seq = IsingAQPU.convert_sequence_to_job(seq)
    with pytest.raises(QPUException, match="An error occured,"):
        qpu.submit(job_from_seq)<|MERGE_RESOLUTION|>--- conflicted
+++ resolved
@@ -2,11 +2,8 @@
 
 import json
 from collections import Counter
-<<<<<<< HEAD
 from contextlib import nullcontext
-=======
 from importlib.metadata import version
->>>>>>> cb0a851f
 from threading import Thread
 from time import sleep
 from unittest import mock
@@ -915,18 +912,11 @@
     "pulser_myqlm.pulserAQPU.requests.get",
     side_effect=mocked_requests_get_non_operational,
 )
-<<<<<<< HEAD
 def test_check_system(_):
-=======
-def test_non_operational_qpu(mock_get, schedule_seq):
-    """Test a FresnelQPU interfacing a non-operational QPU."""
-    global PORT
->>>>>>> cb0a851f
     base_uri = "http://fresneldevice/api"
     fresnel_qpu = FresnelQPU(base_uri=base_uri)
     with pytest.warns(UserWarning, match="QPU not operational,"):
         fresnel_qpu.check_system()
-<<<<<<< HEAD
     with pytest.raises(QPUException, match="QPU not operational"):
         fresnel_qpu.check_system(raise_error=True)
 
@@ -968,7 +958,7 @@
 
     Finally do the same for submit_job which also uses the poll_system method.
     """
-    global port
+    global PORT
     # Decrease polling_interval to 0.1 to speed up test.
     polling_interval.side_effect = 0.1
 
@@ -999,8 +989,8 @@
         mocked_requests_get_non_operational, mocked_requests_get_success
     )
     if remote_fresnel:
-        port += 1
-        server_thread = Thread(target=deploy_qpu, args=(fresnel_qpu, port))
+        PORT += 1
+        server_thread = Thread(target=deploy_qpu, args=(fresnel_qpu, PORT))
         server_thread.daemon = True
         with (
             pytest.warns(UserWarning, match="QPU not operational, will try again in")
@@ -1008,7 +998,7 @@
             else nullcontext()
         ):
             server_thread.start()
-    qpu = get_remote_qpu(port) if remote_fresnel else fresnel_qpu
+    qpu = get_remote_qpu(PORT) if remote_fresnel else fresnel_qpu
 
     # Simulate Sequence using Pulser Simulation
     _, seq = schedule_seq
@@ -1031,22 +1021,6 @@
         else nullcontext()
     ):
         qpu.submit(job_from_seq)
-=======
-    # Deploy the QPU on a Qaptiva server
-    PORT += 1
-    server_thread = Thread(target=deploy_qpu, args=(fresnel_qpu, PORT))
-    server_thread.daemon = True
-    with pytest.warns(UserWarning, match="QPU not operational,"):
-        server_thread.start()
-    # Simulate Sequence using Pulser Simulation
-    _, seq = schedule_seq
-    job_from_seq = IsingAQPU.convert_sequence_to_job(seq)
-    with pytest.raises(QPUException, match="QPU not operational,"):
-        fresnel_qpu.submit(job_from_seq)
-    remote_qpu = get_remote_qpu(PORT)
-    with pytest.raises(QPUException, match="QPU not operational,"):
-        remote_qpu.submit(job_from_seq)
->>>>>>> cb0a851f
 
 
 @mock.patch(
