--- conflicted
+++ resolved
@@ -5,11 +5,7 @@
 from pulser.devices import VirtualDevice
 from pulser.devices.interaction_coefficients import c6_dict
 from pulser.waveforms import CustomWaveform
-<<<<<<< HEAD
 from pulser_simulation import QutipEmulator
-=======
-from pulser_simulation import Simulation
->>>>>>> 004c0799
 from qat.core import Job, Schedule
 from qat.core.variables import cos, sin
 
@@ -275,11 +271,7 @@
     )
     seq.add(Pulse.ConstantPulse(t1, 1, 0, 0), "ryd_glob")
     seq.add(Pulse.ConstantPulse(t2, 1, 0, np.pi / 2), "ryd_glob")
-<<<<<<< HEAD
     sim_result = QutipEmulator.from_sequence(seq, sampling_rate=0.1).run()
-=======
-    sim_result = Simulation(seq, sampling_rate=0.1).run()
->>>>>>> 004c0799
     n_samples = 1000
     sim_samples = sim_result.sample_final_state(n_samples)
     sim_samples_dict = {k: v for k, v in sim_samples.items()}
@@ -299,16 +291,12 @@
         == myqlm_samples
         == myqlm_samples_from_dict
     )
-<<<<<<< HEAD
 
     Pschedule_from_seq = IsingAQPU.convert_sequence_to_schedule(seq)
     Pschedule_from_seq_dec_qpu = test_ising_qpu.convert_sequence_to_schedule(seq)
     schedule_from_seq = IsingAQPU.convert_sequence_to_schedule(seq, asPSchedule=False)
     assert isinstance(Pschedule_from_seq, PSchedule)
     assert are_equivalent_schedules(Pschedule(u=0), Pschedule_from_seq)
-=======
-    schedule_from_seq = IsingAQPU.convert_sequence_to_schedule(seq)
->>>>>>> 004c0799
     assert isinstance(schedule_from_seq, Schedule)
     assert are_equivalent_schedules(schedule(u=0), schedule_from_seq)
 
