"""Example of a conversion of a Pulser Sequence into MyQLM."""

from threading import Thread

import numpy as np
from pulser import Pulse, Sequence
from pulser.devices import AnalogDevice
from pulser.waveforms import CustomWaveform
from pulser_simulation import QutipEmulator
from qat.qpus import RemoteQPU

from pulser_myqlm import FresnelQPU, IsingAQPU

# Pulser Sequence (find more at https://pulser.readthedocs.io/)
device = AnalogDevice
register = AnalogDevice.calibrated_register_layouts[
    "TriangularLatticeLayout(61, 5.0µm)"
].define_register(26, 35, 30)
seq = Sequence(register, device)
seq.declare_channel("ryd_glob", "rydberg_global")
duration = 100
seq.add(
    Pulse(
        CustomWaveform([ti / duration for ti in range(duration)]),
        CustomWaveform([1 - ti / duration for ti in range(duration)]),
        0,
    ),
    "ryd_glob",
)
seq.add(Pulse.ConstantPulse(20, 1, 0, 0), "ryd_glob")
seq.add(Pulse.ConstantPulse(20, 1, 0, np.pi / 2), "ryd_glob")

# Draw the Sequence
# seq.draw(draw_phase_curve=True)

# Simulate the Sequence using Pulser
np.random.seed(123)
sim = QutipEmulator.from_sequence(seq, with_modulation=True)
res = sim.run().sample_final_state(2000)
# Convert the results into MyQLM
myqlm_res = IsingAQPU.convert_samples_to_result(res)
out_myqlm_res = {sample.state.__str__(): sample.probability for sample in myqlm_res}
print("Pulser Result obtained with pulser_simulation for 2000 samples:")
print(res, "\n")
print("Converted into MyQLM Result:")
print(myqlm_res, "\n")
print("Expressed as a dictionary of (state: probability): ")
print(out_myqlm_res, "\n")

exp_res = {"000": 1991, "100": 4, "010": 3, "001": 2}
exp_myqlm_res = {"|000>": 0.9955, "|001>": 0.001, "|010>": 0.0015, "|100>": 0.002}
assert res == exp_res
assert out_myqlm_res == exp_myqlm_res

# Convert the Sequence to a Job
job = IsingAQPU.convert_sequence_to_job(seq, nbshots=0, modulation=True)


# Simulate the Job with IsingAQPU using pulser-simulation
def _deploy_qpu(port):
    """Deploys a FresnelQPU using pulser-simulation on a local port."""
    np.random.seed(123)
    FresnelQPU(None).serve(port, "localhost")


port = 1234
server_thread = Thread(target=_deploy_qpu, args=(port,), daemon=True)
server_thread.start()

backends = {
    "pulser-simulation": None,
    "FresnelQPU": FresnelQPU(None),  # uses pulser-simulation
    "Remote FresnelQPU": RemoteQPU(port, "localhost"),
}
for msg, qpu in backends.items():
    aqpu = IsingAQPU.from_sequence(seq, qpu=qpu)
    np.random.seed(123)
    myqlm_results = aqpu.submit(job)
    out_myqlm_results = {
        sample.state.__str__(): sample.probability for sample in myqlm_results
    }
    results = IsingAQPU.convert_result_to_samples(myqlm_results)
    print(
        f"MyQLM Result obtained using IsingAQPU with {msg} with "
        "default number of samples (2000):"
    )
    print(myqlm_results, "\n")
    print("Expressed as a dictionary of (state: probability): ")
    print(out_myqlm_results, "\n")
    print("Converted into a Pulser Result:")
    print(results, "\n")

    assert results == exp_res
    assert out_myqlm_results == exp_myqlm_res

# Simulate the Job using AnalogQPU
try:
    from qlmaas.qpus import AnalogQPU
<<<<<<< HEAD

    analog_qpu = AnalogQPU()
    aqpu = IsingAQPU.from_sequence(seq, qpu=analog_qpu)
    analog_results = aqpu.submit(job)
    # Display the results once they have run on AnalogQPU
    print("Results obtained with AnalogQPU: ")
    print(analog_results.join())
    out_analog_results = {
        sample.state.__str__(): sample.probability for sample in analog_results
    }
    print("Expressed as a dictionary of (state: probability): ")
    print(out_analog_results, "\n")

    assert out_analog_results == {
        "|000>": 0.999372931965947,
        "|001>": 2.031335870809863e-07,
        "|010>": 2.0313358708098247e-07,
        "|011>": 5.266724155671983e-12,
        "|100>": 2.0313358708098515e-07,
        "|101>": 5.2667241556720065e-12,
        "|110>": 5.266724155672103e-12,
    }
except ImportError:
    # Shows as warning
    print(
        "\033[93m"
        + "Can't import AnalogQPU, check connection to Qaptiva Access."
        + "\033[0m"
    )

# Shows in green
print("\033[92m" + "All the simulations and checks are completed" + "\033[0m")
=======
except ImportError as e:
    raise ImportError(
        "Can't import AnalogQPU, check connection to Qaptiva Access."
    ) from e
analog_qpu = AnalogQPU()
aqpu = IsingAQPU.from_sequence(seq, qpu=analog_qpu)
results = aqpu.submit(job)
# Display the results once they have run on AnalogQPU
print("Results obtained with AnalogQPU: ", results.join())
print(
    "Expressed as a dictionary of (state: probability): ",
    {sample.state: sample.probability for sample in results},
    "\n",
)
>>>>>>> 80c83bb4
<|MERGE_RESOLUTION|>--- conflicted
+++ resolved
@@ -1,17 +1,15 @@
 """Example of a conversion of a Pulser Sequence into MyQLM."""
-
-from threading import Thread
 
 import numpy as np
 from pulser import Pulse, Sequence
 from pulser.devices import AnalogDevice
 from pulser.waveforms import CustomWaveform
 from pulser_simulation import QutipEmulator
-from qat.qpus import RemoteQPU
 
-from pulser_myqlm import FresnelQPU, IsingAQPU
+from pulser_myqlm import IsingAQPU
 
 # Pulser Sequence (find more at https://pulser.readthedocs.io/)
+
 device = AnalogDevice
 register = AnalogDevice.calibrated_register_layouts[
     "TriangularLatticeLayout(61, 5.0µm)"
@@ -31,105 +29,47 @@
 seq.add(Pulse.ConstantPulse(20, 1, 0, np.pi / 2), "ryd_glob")
 
 # Draw the Sequence
-# seq.draw(draw_phase_curve=True)
+seq.draw(draw_phase_curve=True)
 
 # Simulate the Sequence using Pulser
-np.random.seed(123)
 sim = QutipEmulator.from_sequence(seq, with_modulation=True)
 res = sim.run().sample_final_state(2000)
-# Convert the results into MyQLM
-myqlm_res = IsingAQPU.convert_samples_to_result(res)
-out_myqlm_res = {sample.state.__str__(): sample.probability for sample in myqlm_res}
 print("Pulser Result obtained with pulser_simulation for 2000 samples:")
 print(res, "\n")
 print("Converted into MyQLM Result:")
-print(myqlm_res, "\n")
-print("Expressed as a dictionary of (state: probability): ")
-print(out_myqlm_res, "\n")
-
-exp_res = {"000": 1991, "100": 4, "010": 3, "001": 2}
-exp_myqlm_res = {"|000>": 0.9955, "|001>": 0.001, "|010>": 0.0015, "|100>": 0.002}
-assert res == exp_res
-assert out_myqlm_res == exp_myqlm_res
+print(IsingAQPU.convert_samples_to_result(res), "\n")
+print(
+    "Expressed as a dictionary of (state: probability): ",
+    {
+        sample.state: sample.probability
+        for sample in IsingAQPU.convert_samples_to_result(res)
+    },
+    "\n",
+)
 
 # Convert the Sequence to a Job
 job = IsingAQPU.convert_sequence_to_job(seq, nbshots=0, modulation=True)
 
+# Simulate the Job using pulser_simulation
+aqpu = IsingAQPU.from_sequence(seq, qpu=None)
+result = aqpu.submit(job)
+print(
+    "MyQLM Result obtained using IsingAQPU with pulser-simulation with "
+    "default number of samples (2000):"
+)
+print(result, "\n")
+print(
+    "Expressed as a dictionary of (state: probability): ",
+    {sample.state: sample.probability for sample in result},
+    "\n",
+)
 
-# Simulate the Job with IsingAQPU using pulser-simulation
-def _deploy_qpu(port):
-    """Deploys a FresnelQPU using pulser-simulation on a local port."""
-    np.random.seed(123)
-    FresnelQPU(None).serve(port, "localhost")
-
-
-port = 1234
-server_thread = Thread(target=_deploy_qpu, args=(port,), daemon=True)
-server_thread.start()
-
-backends = {
-    "pulser-simulation": None,
-    "FresnelQPU": FresnelQPU(None),  # uses pulser-simulation
-    "Remote FresnelQPU": RemoteQPU(port, "localhost"),
-}
-for msg, qpu in backends.items():
-    aqpu = IsingAQPU.from_sequence(seq, qpu=qpu)
-    np.random.seed(123)
-    myqlm_results = aqpu.submit(job)
-    out_myqlm_results = {
-        sample.state.__str__(): sample.probability for sample in myqlm_results
-    }
-    results = IsingAQPU.convert_result_to_samples(myqlm_results)
-    print(
-        f"MyQLM Result obtained using IsingAQPU with {msg} with "
-        "default number of samples (2000):"
-    )
-    print(myqlm_results, "\n")
-    print("Expressed as a dictionary of (state: probability): ")
-    print(out_myqlm_results, "\n")
-    print("Converted into a Pulser Result:")
-    print(results, "\n")
-
-    assert results == exp_res
-    assert out_myqlm_results == exp_myqlm_res
+print("Converted into a Pulser Result:")
+print(IsingAQPU.convert_result_to_samples(result), "\n")
 
 # Simulate the Job using AnalogQPU
 try:
     from qlmaas.qpus import AnalogQPU
-<<<<<<< HEAD
-
-    analog_qpu = AnalogQPU()
-    aqpu = IsingAQPU.from_sequence(seq, qpu=analog_qpu)
-    analog_results = aqpu.submit(job)
-    # Display the results once they have run on AnalogQPU
-    print("Results obtained with AnalogQPU: ")
-    print(analog_results.join())
-    out_analog_results = {
-        sample.state.__str__(): sample.probability for sample in analog_results
-    }
-    print("Expressed as a dictionary of (state: probability): ")
-    print(out_analog_results, "\n")
-
-    assert out_analog_results == {
-        "|000>": 0.999372931965947,
-        "|001>": 2.031335870809863e-07,
-        "|010>": 2.0313358708098247e-07,
-        "|011>": 5.266724155671983e-12,
-        "|100>": 2.0313358708098515e-07,
-        "|101>": 5.2667241556720065e-12,
-        "|110>": 5.266724155672103e-12,
-    }
-except ImportError:
-    # Shows as warning
-    print(
-        "\033[93m"
-        + "Can't import AnalogQPU, check connection to Qaptiva Access."
-        + "\033[0m"
-    )
-
-# Shows in green
-print("\033[92m" + "All the simulations and checks are completed" + "\033[0m")
-=======
 except ImportError as e:
     raise ImportError(
         "Can't import AnalogQPU, check connection to Qaptiva Access."
@@ -143,5 +83,4 @@
     "Expressed as a dictionary of (state: probability): ",
     {sample.state: sample.probability for sample in results},
     "\n",
-)
->>>>>>> 80c83bb4
+)